--- conflicted
+++ resolved
@@ -1,7 +1,6 @@
 # Release notes 
 
-<<<<<<< HEAD
-## Release 0.5.1
+## Release next
 
 ### Fix #50:  Duplicate detection fails when timezone of both images differs
 Imported duplicated images with same name, but different timezone wasn't seen as duplicates.
@@ -9,7 +8,6 @@
 
 
 
-=======
 ## Release 0.6.0
 
 New options for Google Phots albums:
@@ -35,7 +33,6 @@
 ### Fix #51 Import a single file doesn't work
 It's now possible to import one file.
 
->>>>>>> 76e29aba
 ## Release 0.5.0
 
 ### Use the new stacking feature to group jpg and raw images, same for burst
