--- conflicted
+++ resolved
@@ -429,11 +429,7 @@
 | --include-extensions      |                 `all`                 | Comma-separated list of extension to include. (e.g. .jpg, .heic)                                                                                                                   |
 | --include-type            |                 `all`                 | Single file type to include. (`VIDEO` or `IMAGE`)                                                                                                                                  |
 | -p, --include-partner     |                `TRUE`                 | Import photos from your partner's Google Photos account                                                                                                                            |
-<<<<<<< HEAD
-=======
 | -u, --include-unmatched   |                `FALSE`                | Import photos that do not have a matching JSON file in the takeout. When enabled, unmatched assets are automatically tagged with "Unmatched" to simplify locating them in Immich. |
-| --include-shared-album    |                `TRUE`                 | Import photos from others in shared albums in Google Photos                                                                                                                                    |
->>>>>>> e1519307
 | -t, --include-trashed     |                `FALSE`                | Import photos that are marked as trashed in Google Photos                                                                                                                          |
 | -u, --include-unmatched   |                `FALSE`                | Import photos that do not have a matching JSON file in the takeout                                                                                                                 |
 | --include-untitled-albums |                `FALSE`                | Include photos from albums without a title in the import process                                                                                                                   |
